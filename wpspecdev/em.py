from .spectrum_driver import SpectrumDriver
import numpy as np



class TmmDriver(SpectrumDriver):
    """ Compute the absorption, scattering, and extinction spectra of a sphere using Mie theory
    
        Attributes
        ----------
            number_of_layers : int
                the number of layers in the multilayer
            
            number_of_wavelengths : int
                the number of wavelengths in the wavelength_array
                
            thickness_array : 1 x number_of_layers numpy array of floats
                the thickness of each layer
                
            material_array : 1 x number_of_layers numpy array of str
                the materia of each layer
                
            wavelength_array : numpy array of floats
                the array of wavelengths in meters over which you will compute the spectra
                
            incident_angle : float
                the incident angle of light relative to the normal to the multilayer (0 = normal incidence!)
                
            polarization : str
                indicates if incident light is 's' or 'p' polarized

            reflectivity_array : 1 x number_of_wavelengths numpy array of floats
                the reflection spectrum 

            transmissivity_array : 1 x number_of_wavelengths numpy array of floats
                the transmission spectrum

            emissivity_array : 1 x number_of_wavelengths numpy array of floats
                the absorptivity / emissivity spectrum
                
            _refraction_angle_array : 1 x number_of_layers numpy array of complex floats
                the incident and refraction angles for each layer, including incoming layer
                
            _cos_of_refraction_angle_array : 1 x number_of_layers numpy array of complex floats
                  
            _refractive_index_array : number_of_layers x number_of_wavelengths numpy array of complex floats
                the array of refractive index values corresponding to wavelength_array
                 
            _tm : 2 x 2 x number_of_wavelengths numpy array of complex floats
                the transfer matrix for each wavelength
                 
            _kz_array : 1 x number_lf_layers x number_of_wavelengths numpy array of complex floats
                the z-component of the wavevector in each layer of the multilayer for each wavelength 
              
            _k0_array : 1 x number_of_wavelengths numpy array of floats
                the wavevector magnitude in the incident layer for each wavelength
                  
            _kx_array : 1 x number_of_wavelengths numpy array of floats
                the x-component of the wavevector for each wavelength (conserved throughout layers)
                              
                 
            _pm : 2 x 2 x (number_of_layers-2) x number_of_wavelengths numpy array of complex floats
                the P matrix for each of the finite-thickness layers for each wavelength
                 
            _dm : 2 x 2 x number_of_layers x number_of_wavelengths numpy array of complex floats
                the D matrix for each of the layers for each wavelength
                 
            _dim : 2 x 2 x number_of_layers x number_of_wavelengts numpy array of complex floats
                the inverse of the D matrix for each of the layers for each wavelength

        Returns
        -------
            None
    
    """
    def __init__(self, thickness):
        """ constructor for the TmmDriver class
    
            Assign values for attributes thickness_array, material_array then call
            compute_spectrum to compute values for attributes reflectivity_array, 
            transmissivity_array, and emissivity_array
        
        """
        
        
        ''' hard-coded a lot of this for now, we will obviously generalize soon! '''
        self.thickness = thickness
        self.number_of_wavelengths = 10
        self.number_of_layers = 3
        self.wavelength_array = np.linspace(400e-9, 800e-9, self.number_of_wavelengths)
<<<<<<< HEAD
        self.wavenumber_array = 1/self.wavelength_array
=======
        self.wavenumber_array = 1/ self.wavelength_array
>>>>>>> fa6ca2fc
        self.thickness_array = np.array([0, thickness, 0])
        self.polarization = 's'
        self.incident_angle = 0.
        
        # pretty pythonic way to create the _refractive_index_array
        # that will result in self._refractive_index_array[1, 3] -> RI of layer index 1 (2nd layer) 
        # at wavelength index 3 (4th wavelength in wavelength_array)
        self._refractive_index_array = np.reshape(np.tile(np.array([1+0j, 1.5+0j, 1+0j]), self.number_of_wavelengths), 
                                                  (self.number_of_wavelengths, self.number_of_layers)) 
        


    def compute_spectrum(self):
        """ computes the following attributes:
            
            Attributes
            ----------
                reflectivity_array 
            
                transmissivity_array
            
                emissivity_array
            
            Returns
            -------
                None
                
            
            Will compute attributes by 
            
                - calling _compute_tm method
                
                - evaluating r amplitudes from _tm
                
                - evaluationg R from rr*
                
                - evaluating t amplitudes from _tm
                
                - evaluating T from tt* n_L cos(\theta_L) / n_1 cos(\theta_L)
        
        """
        # compute k0_array
        self._k0_array = np.pi * 2 / self.wavelength_array
        
        # compute kx_array
        self._kx_array = self._refractive_index_array[:, 0] * np.sin( self.incident_angle ) * self._k0_array 

        self._kxz_array = np.sqrt((self._refractive_index_array* self.wavenumber_array)**2 - self._refractive_index_array*np.sin(self.incident_angle)*self.wavenumber_array**2)
        
        self._kxz_array = np.sqrt((self._refractive_index_array*self.wavenumber_array)**2 -(self._refractive_index_array*np.sin(self.incident_angle)*self.wavenumber_array)**2)
        ref_times_wn = [self.wavenumber_array[x]*self._refractive_index_array[x] for x in range(len(self.wavenumber_array))]
        
        self._kxz_array = np.sqrt((ref_times_wn)**2-(ref_times_wn*np.sin(self.incident_angle)**2))
        
        """ continute to compute remaining intermediate attributes needed by _compute_tm(), including
        
            - self._refraction_angle_array
            
            - self._cos_of_refraction_angle_array
        
            - self._kz_array
            
        """
        
        # with all of these formed, you can now call _compute_tm()
        self._tm = self._compute_tm()
        
        
    
    def _compute_tm(self):
        """ compute the transfer matrix for each wavelength
        
            Attributes
            ----------
                thickness_array
                
                _k0
                
                _kx
                
                _kz_array
                
                _refraction_angle_array
                
                _cos_of_refraction_angle_array
                
                _dm
                
                _pm
                
                _dim
                
            
                
            Returns
            -------
            _tm
                
        """
        print("can _compute_tm() see the _k0_array?", self._k0_array)
        
    
    def _compute_pm(self):
        """ compute the P matrices for each intermediate-layer layer and wavelength
        
            Attributes
            ----------
                thickness_array
                
                _kz_array
                
                _pm
                

                
            Returns
            -------
            None
        """
<<<<<<< HEAD
        P = np.zeros((2,2),dtype=complex)
        ci = 0+1j

        a = -1*ci*self._kxz_array*self.thickness_array
        b = ci*self._kxz_array*self.thickness_array
=======

        P = np.zeros((2,2),dtype=complex)
        ci = 0+1j

        a = -1*ci*self._kxz_array * self.thickness_array
        b = ci*self._kxz_array * self.thickness_array
>>>>>>> fa6ca2fc

        P[0][1] = 0+0j
        P[1][0] = 0+0j
        P[0][0] = np.exp(a)
        P[1][1] = np.exp(b)
<<<<<<< HEAD
        return P
=======
        print(P)
        return P
             
>>>>>>> fa6ca2fc
        pass
    
    def _compute_dm(self):
        
        """ compute the D and D_inv matrices for each layer and wavelength
        
            Attributes
            ----------
                refractive_index_array
                
                polarization
                
                _cos_of_refraction_angle_array
                
                _dm
                
                _dim
                

                
            Returns
            -------
            None
        """
<<<<<<< HEAD
        D = np.zeros((2,2),dtype=complex)


        if (self.polarization=="s"):
=======
        if (self.polarization == "s"):
>>>>>>> fa6ca2fc
            D[0][0] = 1.+0j
            D[0][1] = 1.+0j
            D[1][0] = self.incident_angle*self._refractive_index_array
            D[1][1] = -1*self.incident_angle*self._refractive_index_array
<<<<<<< HEAD
            
        elif (self.polarization == "p"):
            D[0][0] = self.incident_angle+0j
            D[0][1] = self.incident_angle+0j
            D[1][0] = self._refractive_index_array
            D[1][1] = -1*self._refractive_index_array

        ### defaulting to P polarization 
        else:
            print("needs polarization")
=======


        elif (self.polarization == "p"):
            D[0][0] = self.incident_angle+0j
            D[0][1] = self.incident_angle+0j
            D[1][0] = self.refractive_index_array
            D[1][1] = -1*self.refractive_index_array

        else:
            
            print("needs polarization s or p")

        print(D)
>>>>>>> fa6ca2fc

        return D




        pass
<|MERGE_RESOLUTION|>--- conflicted
+++ resolved
@@ -88,11 +88,7 @@
         self.number_of_wavelengths = 10
         self.number_of_layers = 3
         self.wavelength_array = np.linspace(400e-9, 800e-9, self.number_of_wavelengths)
-<<<<<<< HEAD
-        self.wavenumber_array = 1/self.wavelength_array
-=======
         self.wavenumber_array = 1/ self.wavelength_array
->>>>>>> fa6ca2fc
         self.thickness_array = np.array([0, thickness, 0])
         self.polarization = 's'
         self.incident_angle = 0.
@@ -140,10 +136,10 @@
         # compute kx_array
         self._kx_array = self._refractive_index_array[:, 0] * np.sin( self.incident_angle ) * self._k0_array 
 
-        self._kxz_array = np.sqrt((self._refractive_index_array* self.wavenumber_array)**2 - self._refractive_index_array*np.sin(self.incident_angle)*self.wavenumber_array**2)
-        
-        self._kxz_array = np.sqrt((self._refractive_index_array*self.wavenumber_array)**2 -(self._refractive_index_array*np.sin(self.incident_angle)*self.wavenumber_array)**2)
-        ref_times_wn = [self.wavenumber_array[x]*self._refractive_index_array[x] for x in range(len(self.wavenumber_array))]
+        #self._kxz_array = np.sqrt((self._refractive_index_array* self.wavenumber_array)**2 - self._refractive_index_array*np.sin(self.incident_angle)*self.wavenumber_array**2)
+        
+
+        ref_times_wn = np.array([self.wavenumber_array[x]*self._refractive_index_array[x] for x in range(len(self.wavenumber_array))])
         
         self._kxz_array = np.sqrt((ref_times_wn)**2-(ref_times_wn*np.sin(self.incident_angle)**2))
         
@@ -212,32 +208,20 @@
             -------
             None
         """
-<<<<<<< HEAD
+
         P = np.zeros((2,2),dtype=complex)
         ci = 0+1j
 
-        a = -1*ci*self._kxz_array*self.thickness_array
-        b = ci*self._kxz_array*self.thickness_array
-=======
-
-        P = np.zeros((2,2),dtype=complex)
-        ci = 0+1j
-
         a = -1*ci*self._kxz_array * self.thickness_array
         b = ci*self._kxz_array * self.thickness_array
->>>>>>> fa6ca2fc
 
         P[0][1] = 0+0j
         P[1][0] = 0+0j
         P[0][0] = np.exp(a)
         P[1][1] = np.exp(b)
-<<<<<<< HEAD
-        return P
-=======
         print(P)
         return P
              
->>>>>>> fa6ca2fc
         pass
     
     def _compute_dm(self):
@@ -262,30 +246,11 @@
             -------
             None
         """
-<<<<<<< HEAD
-        D = np.zeros((2,2),dtype=complex)
-
-
-        if (self.polarization=="s"):
-=======
         if (self.polarization == "s"):
->>>>>>> fa6ca2fc
             D[0][0] = 1.+0j
             D[0][1] = 1.+0j
             D[1][0] = self.incident_angle*self._refractive_index_array
             D[1][1] = -1*self.incident_angle*self._refractive_index_array
-<<<<<<< HEAD
-            
-        elif (self.polarization == "p"):
-            D[0][0] = self.incident_angle+0j
-            D[0][1] = self.incident_angle+0j
-            D[1][0] = self._refractive_index_array
-            D[1][1] = -1*self._refractive_index_array
-
-        ### defaulting to P polarization 
-        else:
-            print("needs polarization")
-=======
 
 
         elif (self.polarization == "p"):
@@ -299,7 +264,6 @@
             print("needs polarization s or p")
 
         print(D)
->>>>>>> fa6ca2fc
 
         return D
 
