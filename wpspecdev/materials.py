--- conflicted
+++ resolved
@@ -112,7 +112,6 @@
             # file_path[:,2] -> imaginary part of the refractive index
             n_spline = InterpolatedUnivariateSpline(file_data[:,0], file_data[:,1], k=1)
             k_spline = InterpolatedUnivariateSpline(file_data[:,0], file_data[:,2], k=1)
-
             self._refractive_index_array[:,layer_number] = n_spline(self.wavelength_array) + 1j * k_spline(self.wavelength_array)      
 
 
@@ -125,8 +124,6 @@
             file_data = np.loadtxt(file_path)
             n_spline = InterpolatedUnivariateSpline(file_data[:,0], file_data[:,1], k=1)
             k_spline = InterpolatedUnivariateSpline(file_data[:,0], file_data[:,2], k=1)
-
-
             self._refractive_index_array[:,layer_number] = n_spline(self.wavelength_array) + 1j * k_spline(self.wavelength_array)     
 
     def material_AlN(self, layer_number):
@@ -141,45 +138,60 @@
             # file_path[:,2] -> imaginary part of the refractive index
             n_spline = InterpolatedUnivariateSpline(file_data[:,0], file_data[:,1], k=1)
             k_spline = InterpolatedUnivariateSpline(file_data[:,0], file_data[:,2], k=1)
-
-
-            self._refractive_index_array[:,layer_number] = n_spline(self.wavelength_array) + 1j * k_spline(self.wavelength_array)      
-
-<<<<<<< HEAD
+            self._refractive_index_array[:,layer_number] = n_spline(self.wavelength_array) + 1j * k_spline(self.wavelength_array)      
+
+    def material_Pb(self, layer_number):
+        if layer_number>0 and layer_number<(self.number_of_layers-1):
+            self._refractive_index_array[:,layer_number] = np.ones(len(self.wavelength_array), dtype=complex) * 2.4
+            # get path to the Lead data file
+            file_path = path + 'data/Pb.txt'
+            # now read Lead data into a numpy array
+            file_data = np.loadtxt(file_path)
+            n_spline = InterpolatedUnivariateSpline(file_data[:,0], file_data[:,1], k=1)
+            k_spline = InterpolatedUnivariateSpline(file_data[:,0], file_data[:,2], k=1)   
+            self._refractive_index_array[:,layer_number] = n_spline(self.wavelength_array) + 1j * k_spline(self.wavelength_array)   
+
+    def material_HfO2(self, layer_number):
+        if layer_number>0 and layer_number<(self.number_of_layers-1):
+            self._refractive_index_array[:,layer_number] = np.ones(len(self.wavelength_array), dtype=complex) * 2.4
+            # get path to the HfO2 data file
+            file_path = path + 'data/HfO2.txt'
+
+            file_data = np.loadtxt(file_path)
+            # file_path[:,0] -> wavelengths in meters
+            # file_path[:,1] -> real part of the refractive index
+            # file_path[:,2] -> imaginary part of the refractive index
+            n_spline = InterpolatedUnivariateSpline(file_data[:,0], file_data[:,1], k=1)
+            k_spline = InterpolatedUnivariateSpline(file_data[:,0], file_data[:,2], k=1)
+            self._refractive_index_array[:,layer_number] = n_spline(self.wavelength_array) + 1j * k_spline(self.wavelength_array)      
+
+
     def material_Ag(self, layer_number):
         if layer_number>0 and layer_number<(self.number_of_layers-1):
             self._refractive_index_array[:,layer_number] = np.ones(len(self.wavelength_array), dtype=complex) * 2.4
             # get path to the Ag data file
             file_path = path + 'data/Ag_ri.txt'
             # now read Ag data into a numpy array
-=======
-    def material_Pb(self, layer_number):
+            file_data = np.loadtxt(file_path)
+            # file_path[:,0] -> wavelengths in meters
+            # file_path[:,1] -> real part of the refractive index
+            # file_path[:,2] -> imaginary part of the refractive index
+            n_spline = InterpolatedUnivariateSpline(file_data[:,0], file_data[:,1], k=1)
+            k_spline = InterpolatedUnivariateSpline(file_data[:,0], file_data[:,2], k=1)
+            self._refractive_index_array[:,layer_number] = n_spline(self.wavelength_array) + 1j * k_spline(self.wavelength_array)
+
+    def material_Re(self, layer_number):
         if layer_number>0 and layer_number<(self.number_of_layers-1):
             self._refractive_index_array[:,layer_number] = np.ones(len(self.wavelength_array), dtype=complex) * 2.4
             # get path to the Lead data file
-            file_path = path + 'data/Pb.txt'
+            file_path = path + 'data/Re.txt'
             # now read Lead data into a numpy array
             file_data = np.loadtxt(file_path)
-            n_spline = InterpolatedUnivariateSpline(file_data[:,0], file_data[:,1], k=1)
-            k_spline = InterpolatedUnivariateSpline(file_data[:,0], file_data[:,2], k=1)   
-
-            self._refractive_index_array[:,layer_number] = n_spline(self.wavelength_array) + 1j * k_spline(self.wavelength_array)   
-
-    def material_HfO2(self, layer_number):
-        if layer_number>0 and layer_number<(self.number_of_layers-1):
-            self._refractive_index_array[:,layer_number] = np.ones(len(self.wavelength_array), dtype=complex) * 2.4
-            # get path to the HfO2 data file
-            file_path = path + 'data/HfO2.txt'
-
->>>>>>> e0b1347d
-            file_data = np.loadtxt(file_path)
-            # file_path[:,0] -> wavelengths in meters
-            # file_path[:,1] -> real part of the refractive index
-            # file_path[:,2] -> imaginary part of the refractive index
-            n_spline = InterpolatedUnivariateSpline(file_data[:,0], file_data[:,1], k=1)
-            k_spline = InterpolatedUnivariateSpline(file_data[:,0], file_data[:,2], k=1)
-
-<<<<<<< HEAD
+            # file_path[:,0] -> wavelengths in meters
+            # file_path[:,1] -> real part of the refractive index
+            # file_path[:,2] -> imaginary part of the refractive index
+            n_spline = InterpolatedUnivariateSpline(file_data[:,0], file_data[:,1], k=1)
+            k_spline = InterpolatedUnivariateSpline(file_data[:,0], file_data[:,2], k=1)
             self._refractive_index_array[:,layer_number] = n_spline(self.wavelength_array) + 1j * k_spline(self.wavelength_array)
 
 
@@ -189,25 +201,26 @@
             # get path to the AU data file
             file_path = path + 'data/Au_ri.txt'
             # now read Au data into a numpy array
-=======
-
-            self._refractive_index_array[:,layer_number] = n_spline(self.wavelength_array) + 1j * k_spline(self.wavelength_array)      
-
-    def material_Re(self, layer_number):
-        if layer_number>0 and layer_number<(self.number_of_layers-1):
-            self._refractive_index_array[:,layer_number] = np.ones(len(self.wavelength_array), dtype=complex) * 2.4
-            # get path to the Lead data file
-            file_path = path + 'data/Re.txt'
-            # now read Lead data into a numpy array
->>>>>>> e0b1347d
-            file_data = np.loadtxt(file_path)
-            # file_path[:,0] -> wavelengths in meters
-            # file_path[:,1] -> real part of the refractive index
-            # file_path[:,2] -> imaginary part of the refractive index
-            n_spline = InterpolatedUnivariateSpline(file_data[:,0], file_data[:,1], k=1)
-            k_spline = InterpolatedUnivariateSpline(file_data[:,0], file_data[:,2], k=1)
-
-<<<<<<< HEAD
+            file_data = np.loadtxt(file_path)
+            # file_path[:,0] -> wavelengths in meters
+            # file_path[:,1] -> real part of the refractive index
+            # file_path[:,2] -> imaginary part of the refractive index
+            n_spline = InterpolatedUnivariateSpline(file_data[:,0], file_data[:,1], k=1)
+            k_spline = InterpolatedUnivariateSpline(file_data[:,0], file_data[:,2], k=1)
+            self._refractive_index_array[:,layer_number] = n_spline(self.wavelength_array) + 1j * k_spline(self.wavelength_array)
+
+    def material_Rh(self, layer_number):
+        if layer_number>0 and layer_number<(self.number_of_layers-1):
+            self._refractive_index_array[:,layer_number] = np.ones(len(self.wavelength_array), dtype=complex) * 2.4
+            # get path to the Rh data file
+            file_path = path + 'data/Rh.txt'
+            # now read Rh data into a numpy array
+            file_data = np.loadtxt(file_path)
+            # file_path[:,0] -> wavelengths in meters
+            # file_path[:,1] -> real part of the refractive index
+            # file_path[:,2] -> imaginary part of the refractive index
+            n_spline = InterpolatedUnivariateSpline(file_data[:,0], file_data[:,1], k=1)
+            k_spline = InterpolatedUnivariateSpline(file_data[:,0], file_data[:,2], k=1)
             self._refractive_index_array[:,layer_number] = n_spline(self.wavelength_array) + 1j * k_spline(self.wavelength_array)
 
 
@@ -217,25 +230,29 @@
             # get path to the Al2O3 data file
             file_path = path + 'data/Al2O3_ri.txt'
             # now read Au data into a numpy array
-=======
-            self._refractive_index_array[:,layer_number] = n_spline(self.wavelength_array) + 1j * k_spline(self.wavelength_array)        
-
-    def material_Rh(self, layer_number):
-        if layer_number>0 and layer_number<(self.number_of_layers-1):
-            self._refractive_index_array[:,layer_number] = np.ones(len(self.wavelength_array), dtype=complex) * 2.4
-            # get path to the Rh data file
-            file_path = path + 'data/Rh.txt'
-            # now read Rh data into a numpy array
->>>>>>> e0b1347d
-            file_data = np.loadtxt(file_path)
-            # file_path[:,0] -> wavelengths in meters
-            # file_path[:,1] -> real part of the refractive index
-            # file_path[:,2] -> imaginary part of the refractive index
-            n_spline = InterpolatedUnivariateSpline(file_data[:,0], file_data[:,1], k=1)
-            k_spline = InterpolatedUnivariateSpline(file_data[:,0], file_data[:,2], k=1)
-
-<<<<<<< HEAD
-            self._refractive_index_array[:,layer_number] = n_spline(self.wavelength_array) + 1j * k_spline(self.wavelength_array)
+            file_data = np.loadtxt(file_path)
+            # file_path[:,0] -> wavelengths in meters
+            # file_path[:,1] -> real part of the refractive index
+            # file_path[:,2] -> imaginary part of the refractive index
+            n_spline = InterpolatedUnivariateSpline(file_data[:,0], file_data[:,1], k=1)
+            k_spline = InterpolatedUnivariateSpline(file_data[:,0], file_data[:,2], k=1)
+            self._refractive_index_array[:,layer_number] = n_spline(self.wavelength_array) + 1j * k_spline(self.wavelength_array)    
+    
+    def material_Ru(self, layer_number):
+        if layer_number>0 and layer_number<(self.number_of_layers-1):
+            self._refractive_index_array[:,layer_number] = np.ones(len(self.wavelength_array), dtype=complex) * 2.4
+            # get path to the Ru data file
+            file_path = path + 'data/Ru.txt'
+            # now read Ru data into a numpy array
+            file_data = np.loadtxt(file_path)
+            # file_path[:,0] -> wavelengths in meters
+            # file_path[:,1] -> real part of the refractive index
+            # file_path[:,2] -> imaginary part of the refractive index
+            n_spline = InterpolatedUnivariateSpline(file_data[:,0], file_data[:,1], k=1)
+            k_spline = InterpolatedUnivariateSpline(file_data[:,0], file_data[:,2], k=1)
+
+            self._refractive_index_array[:,layer_number] = n_spline(self.wavelength_array) + 1j * k_spline(self.wavelength_array)
+            
 
 
 
@@ -245,28 +262,13 @@
             # get path to the AU data file
             file_path = path + 'data/Polystyrene.txt'
             # now read Au data into a numpy array
-=======
-            self._refractive_index_array[:,layer_number] = n_spline(self.wavelength_array) + 1j * k_spline(self.wavelength_array)     
-    
-    def material_Ru(self, layer_number):
-        if layer_number>0 and layer_number<(self.number_of_layers-1):
-            self._refractive_index_array[:,layer_number] = np.ones(len(self.wavelength_array), dtype=complex) * 2.4
-            # get path to the Ru data file
-            file_path = path + 'data/Ru.txt'
-            # now read Ru data into a numpy array
->>>>>>> e0b1347d
-            file_data = np.loadtxt(file_path)
-            # file_path[:,0] -> wavelengths in meters
-            # file_path[:,1] -> real part of the refractive index
-            # file_path[:,2] -> imaginary part of the refractive index
-            n_spline = InterpolatedUnivariateSpline(file_data[:,0], file_data[:,1], k=1)
-            k_spline = InterpolatedUnivariateSpline(file_data[:,0], file_data[:,2], k=1)
-
-            self._refractive_index_array[:,layer_number] = n_spline(self.wavelength_array) + 1j * k_spline(self.wavelength_array)
-<<<<<<< HEAD
-
-
-=======
+            file_data = np.loadtxt(file_path)
+            # file_path[:,0] -> wavelengths in meters
+            # file_path[:,1] -> real part of the refractive index
+            # file_path[:,2] -> imaginary part of the refractive index
+            n_spline = InterpolatedUnivariateSpline(file_data[:,0], file_data[:,1], k=1)
+            k_spline = InterpolatedUnivariateSpline(file_data[:,0], file_data[:,2], k=1)
+            self._refractive_index_array[:,layer_number] = n_spline(self.wavelength_array) + 1j * k_spline(self.wavelength_array)
     
 
     def material_Si(self, layer_number):
@@ -281,6 +283,4 @@
             # file_path[:,2] -> imaginary part of the refractive index
             n_spline = InterpolatedUnivariateSpline(file_data[:,0], file_data[:,1], k=1)
             k_spline = InterpolatedUnivariateSpline(file_data[:,0], file_data[:,2], k=1)
-
-            self._refractive_index_array[:,layer_number] = n_spline(self.wavelength_array) + 1j * k_spline(self.wavelength_array)          
->>>>>>> e0b1347d
+            self._refractive_index_array[:,layer_number] = n_spline(self.wavelength_array) + 1j * k_spline(self.wavelength_array)
