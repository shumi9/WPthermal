#!/usr/bin/env python3
# -*- coding: utf-8 -*-
"""
Created on Sat Nov 10 21:07:22 2018

@author: jay
"""
from wptherml import tmm
from wptherml import colorlib
from wptherml import coolinglib
from wptherml import stpvlib
from wptherml import lightlib
from wptherml.numlib import numlib
from wptherml.datalib import datalib
from matplotlib import pyplot as plt
from scipy import integrate
import numpy as np
#from pkg_resources import resource_string
#import os
class multilayer:
    
    ### initializer
    #def __init__(self, mode, inputfile):
    def __init__(self, args):
        ### set up some default attributes
        #contents = resource_string('wptherml','datalib/AM_15.txt')
        #print(contents)
        #print(os.path.realpath(__file__))
        self.result = 1
        self.mode = args.get('mode')
        #print(" Mode is ",self.mode)
        
        ### There might not always be an input file..
        ### need to make sure we think about to handle this
        self.inputfile = args.get('file')
        
        ### Set default values for all attributes
        ###that are required for actually running
        ### different calculations... will check for
        ### user input on these later
        self.pol = 'p'
        ### default incident angle
        self.theta = 0
        ### default solar angle for coolinglib calculations
        self.theta_sun = 30 * np.pi/180
        ### T_ml is the temperature of the multilayer being modeledd
        self.T_ml = 300
        ### T_amb is the ambient temperature
        self.T_amb = 300
        ### default bandgap wavelength is 2254e-9 m, good value for InGaAsSb
        self.lbg = 2254e-9
        ### default PV is InGaAsSb
        self.PV = "InGaAsSb"
        ### default Temperature of PV cell is 25 deg C 
        ### or 298 K
        self.T_cell = 298
        ### default solar concentration for STPV absorber
        self.solarconc = 600
        ### default is to not use explicit angle dependence of emissivity, etc
        self.explicit_angle = 0
        ### by default, degree of G-L polynomial will not be needed since explicit angle dependence
        ### is not the default but 
        ### we will set it at 7 anyway for now
        self.deg = 7
        
        ### relates to SPP and PA resonances
        self.SPP_Resonance = 0+0j
        self.PA_Resonance = 0+0j
        ### attributes that relate to which quantities should
        ### be computed... the default will be 
        ### only to compute the Fresnel reflection, transmission,
        ### and absorption/emissivity for a structure
        ### all further options must be specified by user
        ### typically stpv emitters will be designed
        ### using different criteria than absorbers
        ### so the two applications will be treated independently
        self.stpv_emitter_calc = 0
        self.stpv_absorber_calc = 0
        ### note there could be a third section for an integrated absorber/emitter
        ### but some thought is required 
        self.cooling_calc = 0
        self.lightbulb_calc = 0
        self.spp_calc = 0
        self.color_calc = 0
        self.fresnel_calc = 1
        self.explicit_angle = 0
        self.resonance = 0
        self.reflective_rgb = np.zeros(3)
        self.thermal_rgb = np.zeros(3)
        self.color_name = 'None'
        
        ### current version only inline_structure method supported
        ### more modes of operation will come in later versions!
        self.inline_structure(args)
        
        self.gradient_dimension = len(self.gradient_list)
        
        ### pre-allocate gradient arrays for different FOMS!
        ### GRAD
        self.luminous_efficiency_grad = np.zeros(self.gradient_dimension)
        self.short_circuit_current_grad = np.zeros(self.gradient_dimension)
        self.conversion_efficiency_grad = np.zeros(self.gradient_dimension)
        self.spectral_efficiency_grad = np.zeros(self.gradient_dimension)
        self.atmospheric_power_grad = np.zeros(self.gradient_dimension)
        self.solar_power_grad = np.zeros(self.gradient_dimension)
        self.cooling_power_grad = np.zeros(self.gradient_dimension)
        self.radiative_power_grad = np.zeros(self.gradient_dimension)
        self.jagg_enhancement_grad = np.zeros(self.gradient_dimension)
        self.filter_fom_grad = np.zeros(self.gradient_dimension)
        
        
        ### Now that structure is defined and we have the lambda array, 
        ### allocate other arrays!
        ### Always need normal arrays
        self.reflectivity_array = np.zeros(len(self.lambda_array))
        self.r_amp_array = np.zeros(len(self.lambda_array),dtype=complex)
        self.transmissivity_array = np.zeros(len(self.lambda_array))
        self.emissivity_array = np.zeros(len(self.lambda_array))
        self.thermal_emission_array = np.zeros(len(self.lambda_array))
        
        self.reflectivity_prime_array = np.zeros( (self.gradient_dimension, len(self.lambda_array)) )
        self.emissivity_prime_array = np.zeros((self.gradient_dimension, len(self.lambda_array)))
        self.transmissivity_prime_array = np.zeros((self.gradient_dimension, len(self.lambda_array)))
        
        ### if we run validation tests, the following will be used!
        self.valid_lambda_array = []
        self.valid_reflectivity_array = []
        self.valid_transmissivity_array = []
        self.valid_emissivity_array = []
        self.vald_theta_array = []
        self.valid_ref_vs_theta = []
        self.valid_trans_vs_theta = []
        self.valid_emiss_vs_theta = []
        self.validation_option = 1
        
<<<<<<< HEAD
=======
        ### derivative quantities

>>>>>>> a8635ef5
        
        ### In some cases the user may wish to compute
        ### R, T, or eps vs angle at a specific wavelength
        ### we will allocate three arrays for these cases
        ### with a resolution of 0.5 degrees... i.e. they are small!
        self.r_vs_theta = np.zeros(180)
        self.t_vs_theta = np.zeros(180)
        self.eps_vs_theta = np.zeros(180)
        self.theta_array = np.linspace(0,89.5*np.pi/180, 180)
        ### if we run validation tests, the following will be used!

        ### If users selects explicit_angle option, we 
        ### need arrays for R, T, and eps as a function of angle
        ### and polarization, as well
        if (self.explicit_angle):
            ### range is 0 to thetaC
            a = 0
            b = np.pi/2.
            self.x, self.w = np.polynomial.legendre.leggauss(self.deg)
            self.t = 0.5*(self.x + 1)*(b - a) + a
            self.w = self.w * 0.5 * (b-a)
            
            self.reflectivity_array_p = np.zeros((self.deg,len(self.lambda_array)))
            self.reflectivity_array_s = np.zeros((self.deg,len(self.lambda_array)))
            self.transmissivity_array_p = np.zeros((self.deg,len(self.lambda_array)))
            self.transmissivity_array_s = np.zeros((self.deg,len(self.lambda_array)))
            self.emissivity_array_p = np.zeros((self.deg,len(self.lambda_array)))
            self.emissivity_array_s = np.zeros((self.deg,len(self.lambda_array)))
            self.thermal_emission_array_p = np.zeros((self.deg,len(self.lambda_array)))
            self.thermal_emission_array_s = np.zeros((self.deg,len(self.lambda_array)))
            
            ### gradient arrays
            self.reflectivity_prime_array_p = np.zeros((self.gradient_dimension, self.deg, len(self.lambda_array)))
            self.reflectivity_prime_array_s = np.zeros_like(self.reflectivity_prime_array_p)
            
            self.transmissivity_prime_array_p = np.zeros_like(self.reflectivity_prime_array_p)
            self.transmissivity_prime_array_s = np.zeros_like(self.reflectivity_prime_array_p)
            
            self.emissivity_prime_array_p = np.zeros_like(self.reflectivity_prime_array_p)
            self.emissivity_prime_array_s = np.zeros_like(self.reflectivity_prime_array_p)
            
            self.thermal_emission_prime_array_p = np.zeros_like(self.reflectivity_prime_array_p)
            self.thermal_emission_prime_array_s = np.zeros_like(self.reflectivity_prime_array_p)


            
        ### Get all far-field Fresnel-related quantities:
        ### Reflectivity, Transmissivity, and Absorptivity/Emissivity spectra
        ### Always call the normal version
        self.fresnel()
        
        ### If user selected explict_angle option, call the EA methods as well
        if (self.explicit_angle):
            ### get the Reflectivity, Transmissivity, and Absorptivity/Emissivity
            ### at the angles from the Gauss-Legendre grid
            self.fresnel_ea()
            ### Get the thermal emission at the angles from the
            ### Gauss-Legendre grid
            self.thermal_emission_ea()
        


        ### stpv_calc cooling_calc lightbulb_calc color_calc all
        ### require BB spectrum / thermal emission spectrum
        if (self.stpv_emitter_calc or self.stpv_absorber_calc or self.cooling_calc or self.lightbulb_calc or self.color_calc):
            ### The ThermalEmission() method automatically calculates the BB spectrum
            ### and stores it to self.BBs
            self.thermal_emission()

        #self.ThermalColor()
        ### now that default quantitites have been calculated, start
        ### looking at optional quantities
        ### want to compute stpv quantities with explicit angle dependence?
        if (self.stpv_emitter_calc and self.explicit_angle):
            
            self.stpv_se_ea()
            self.stpv_pd_ea()
            self.stpv_etatpv_ea()
        ### want no explicit angle dependence?
        elif (self.stpv_emitter_calc):
            
            self.stpv_se()
            self.stpv_pd()
            self.stpv_etatpv()
            
        if (self.stpv_absorber_calc):
        
            if (self.explicit_angle):
                self.stpv_etaabs_ea()
            else:
                self.stpv_etaabs()
            
        if (self.color_calc):

            self.ambient_color()
            self.thermal_color()
            
        if (self.lightbulb_calc):
            
            ### Luminous efficiency and efficacy calcs here
            self.luminous_efficiency()
            #plt.plot(self.lambda_array*1e9, self.thermal_emission_array, 'red', label = 'Lighbulb Emission')
            #plt.plot(self.lambda_array*1e9, self.BBs, 'black', label = 'Blackbody spectrum')
            #plt.xlabel('Wavelength (nm)')
            #plt.ylabel('Spectral Irradiance (W / m^2 / nm / sr)')
            #plt.show()
            
            ### need to validate method for computing luminous efficacy
            #self.luminous_efficacy()
        
        if (self.cooling_calc):
            
            ### will compute the following quantites:
            ### self.radiative_power_val -> at current T_ml, power emitted / unit area
            ### self.solar_power_val -> power absorbed from sun / unit area
            ### self.atmospherical_power_val -> power absorbed from atm at T_amb / unit area
            ### self.cooling_power -> net power flux / unit area from balance of all the above
            self.cooling_power()
            
            AM = datalib.AM(self.lambda_array)
            T_atm = datalib.ATData(self.lambda_array)
            ### uncomment to automatically print and plot data!
            #print(self.cooling_power_val," W/m^2 (Total Cooling Power)")
            #print(self.radiative_power_val," W/m^2 ((Cooling) Power radiated by structure at ",self.T_ml, "K)")
            #print(self.solar_power_val," W/m^2 ((Warming) Power absorbed from sun)")
            #print(self.atmospheric_power_val," W/m^2 ((Warming) Power absorbed from atmospheric radiation at ",self.T_amb, "K)")
            #plt.xlim(0.3, 2.5)
            #plt.plot(self.lambda_array*1e6, self.emissivity_array, 'blue', label = 'Emissivity')
            #plt.plot(self.lambda_array*1e6, AM/(1.4*1e9), 'red', label = 'Solar Spectrum')
            #plt.xlabel('Wavelength (microns)')
            #plt.ylabel('Arb. Units')
            #plt.show()
            #plt.xlim(2.5, 20)
            #plt.plot(self.lambda_array*1e6, T_atm, 'cyan', label = 'Atmospheric Transmissivity')
            #plt.plot(self.lambda_array*1e6, self.emissivity_array, 'red', label = 'Emissivity')
            #plt.xlabel('Wavelength (microns)')
            #plt.ylabel('Arb. Units')
            #plt.show()


    def get_validation_data(self):
        Valid_Dict = datalib.read_validation_data(self.validation_option)
        if (self.validation_option==1 or self.validation_option==3):
            self.valid_lambda_array = Valid_Dict['V_LAM']
            self.valid_reflectivity_array = Valid_Dict['V_REF']
            self.valid_transmissivity_array = Valid_Dict['V_TRANS']
            self.valid_emissivity_array = Valid_Dict['V_EMISS']
        elif (self.validation_option==2):
            self.valid_theta_array = Valid_Dict['V_THETA']
            self.valid_ref_vs_theta = Valid_Dict['V_REF_V_THETA']
            self.valid_trans_vs_theta = Valid_Dict['V_TRANS_V_THETA']
            self.valid_emiss_vs_theta = Valid_Dict['V_EMISS_V_THETA']
            
        return 1
            
        
    ### Methods to compute all Fresnel quantities at once!
    ### to compute the emissivity, one needs to compute R and T anyway
    ### so  might as well compute them all at once
    def fresnel(self):
        nc = np.zeros(len(self.d),dtype=complex)
        for i in range(0,len(self.lambda_array)):
            for j in range(0,len(self.d)):
                nc[j] = self.n[j][i]
                
            k0 = np.pi*2/self.lambda_array[i]
            ### get transfer matrix for this k0, th, pol, nc, and d
            M = tmm.tmm(k0, self.theta, self.pol, nc, self.d)
            ### get t amplitude
            t = 1./M["M11"]
            ### get incident/final angle
            ti = M["theta_i"]
            tL = M["theta_L"]
            ### get geometric factor associated with transmission
            fac = nc[len(self.d)-1]*np.cos(tL)/(nc[0]*np.cos(ti))
            ### get reflection amplitude
            r = M["M21"]/M["M11"]
            self.r_amp_array[i] = r
            ### get Reflectivity
            self.reflectivity_array[i] = np.real(r * np.conj(r))
            ### get Transmissivity
            self.transmissivity_array[i] = np.real(t*np.conj(t)*fac)
            self.emissivity_array[i] = 1 - self.reflectivity_array[i] - self.transmissivity_array[i]

        return 1
    
    ''' method that computes the dielectric function that minimizes error between an actual
        multilayer and an effective medium layer of the same total thickness... currently just do 
        it at one wavelength, i.e. the first in the list! '''
    def effective_eps(self):
        L = len(self.d)
        print(L)
        idx = 0
        nc = np.zeros(L,dtype=complex)
        print(" initialized nc",nc)
        d_tot = 0.
        d_eff = np.zeros(3)
        n_eff = np.zeros(3,dtype=complex)
        d_eff[0] = 0.
        d_eff[2] = 0.
        n_eff[0] = 1.+0j
        n_eff[2] = 1.+0j
        eps_eff = 0+0j
        for i in range(0,L):
            nc[i] = self.n[i][idx]
            d_tot = d_tot + self.d[i]
        print("filled nc",nc)
        print("dtot",d_tot)
        k0 = np.pi*2/(self.lambda_array[idx])
        ### this is the TM of the real ML
        M = tmm.tmm(k0, self.theta, self.pol, nc, self.d)
        d_eff[1] = d_tot
        
        r_len = 1000
        i_len = 1000
        
        n_real = np.linspace(0.001,100.,r_len)
        n_imag = np.linspace(0.0,100.,i_len)
        diff_array = np.zeros(r_len)
        min_diff = 1e12
        cdiff = 0+0j
        diff = 0
        best_eps = 0+0j
        for i in range(0,r_len):
            for j in range(0,i_len):
                n_eff[1] = np.sqrt(eps_eff)
                M_eff = tmm.tmm(k0, self.theta, self.pol, n_eff, d_eff)
                cdiff = (M["M11"] - M_eff["M11"]) * np.conj(M["M11"] - M_eff["M11"])
                cdiff = cdiff + (M["M21"] - M_eff["M21"]) * np.conj(M["M21"] - M_eff["M21"])
                cdiff = cdiff + (M["M12"] - M_eff["M12"]) * np.conj(M["M12"] - M_eff["M12"])
                cdiff = cdiff + (M["M22"] - M_eff["M22"]) * np.conj(M["M22"] - M_eff["M22"])
                diff = np.real(np.sqrt(cdiff))
                diff_array[i] = diff
                
                if diff<min_diff:
                    best_eps = eps_eff
                    min_diff = diff
        print(" effective epsilon is ",best_eps)
        print(" effective RI      is ",np.sqrt(best_eps))
        print(" difference in transfer matrix is ",min_diff)
        plt.plot(eps_real, diff_array, 'red')
        plt.show()
        return np.sqrt(best_eps)
    
        ### Fresnel methods when explicit angle-averaging is requested...
    ### Need to have FOM methods to accompany this
    def fresnel_ea(self):
        if (self.explicit_angle!=1):
            error = 'ERROR: EXPLIT ANGLE OPTION NOT SELECTED! \n'
            error = error + 'RE-INSTANTIATE YOUR MULTILAYER CLASS AND BE SURE \n'
            error = error + 'TO INCLUDE A LINE IN YOUR STRUCTURE DICTIONARY LIKE THE FOLLOWING: \n'
            error = error + 'EXPLICIT_ANGLE: 1'
            print(error)
            exit()

        ### The angles come from Gauss-Legendre quadrature
        nc = np.zeros(len(self.d),dtype=complex)
        ### outter loop is over wavelength - this modulates the RI
        for i in range(0,len(self.lambda_array)):
            k0 = np.pi*2/self.lambda_array[i]
            ### for given wavelength, the stack will have the following set of RIs
            for j in range(0,len(self.d)):
                nc[j] = self.n[j][i]
            
            ### iterate over angles
            for j in range(0,len(self.t)):
                ### for given angle, k0, pol, nc, and d
                ### compute M
                Mp = tmm.tmm(k0, self.t[j], 'p', nc, self.d)
                Ms = tmm.tmm(k0, self.t[j], 's', nc, self.d)
                ### get amplitudes and related quantities from M dictionaries
                tp = 1./Mp["M11"]
                ts = 1./Ms["M11"]
                tp_i = Mp["theta_i"]
                ts_i = Ms["theta_L"]
                tp_L = Mp["theta_L"]
                ts_L = Ms["theta_L"]
                facp = nc[len(self.d)-1]*np.cos(tp_L)/(nc[0]*np.cos(tp_i))
                facs = nc[len(self.d)-1]*np.cos(ts_L)/(nc[0]*np.cos(ts_i))
                rp = Mp["M21"]/Mp["M11"]
                rs = Ms["M21"]/Ms["M11"]
                
                ### Reflectivity for each polarization
                self.reflectivity_array_p[j][i] = np.real(rp * np.conj(rp))
                self.reflectivity_array_s[j][i] = np.real(rs * np.conj(rs))
                ### Transmissivity for each polarization
                self.transmissivity_array_p[j][i] = np.real(tp*np.conj(tp)*facp)
                self.transmissivity_array_s[j][i] = np.real(ts*np.conj(ts)*facs)
                ### Emissivity for each polarization
                self.emissivity_array_p[j][i] = 1. - self.reflectivity_array_p[j][i] - self.transmissivity_array_p[j][i]
                self.emissivity_array_s[j][i] = 1. - self.reflectivity_array_s[j][i] - self.transmissivity_array_s[j][i]
                
        return 1
    
    ### currently will return derivative of reflectivity and emissivity 
    ### wrt to thickness of layer i
<<<<<<< HEAD

=======
    def fresnel_prime(self):
        nc = np.zeros(len(self.d),dtype=complex)
        for i in range(0,len(self.lambda_array)):
            for j in range(0,len(self.d)):
                nc[j] = self.n[j][i]
                
            k0 = np.pi*2/self.lambda_array[i]
            ### Calling tmm_grad will return a dictionary that contains
            ### both the transfer matrix and its derivative with respect to 
            ### elements in the gradient_list
            M = tmm.tmm_grad(k0, self.theta, self.pol, nc, self.d, self.gradient_list)
            #M = tmm.tmm(k0, self.theta, self.pol, nc, self.d)
            #dM_ds = tmm.d_tmm_dsi(layer_i, k0, self.theta, self.pol, nc, self.d)
            
            ### store all relevant matrix elements in variable names
            M21 = M["M21"]
            M11 = M["M11"]
            ### These are vectors... inner index of dictionary element denotes the layer!
            M21p = M["Mp"][:,1,0]
            M11p = M["Mp"][:,0,0]
                        
            ### get reflection amplitude... only one no matter how many layers we are 
            ### taking the derivative with respect to!
            r = M["M21"]/M["M11"]
            r_star = np.conj(r)
            
            t = 1./M["M11"]
            t_star = np.conj(t)
            ### get incident/final angle
            ti = M["theta_i"]
            tL = M["theta_L"]
            ### get geometric factor associated with transmission
            fac = nc[len(self.d)-1]*np.cos(tL)/(nc[0]*np.cos(ti))
            
            ### now we need to loop over the number of elements we are differentiating with respect
            ### to!
            for j in range(0,self.gradient_dimension):
                r_prime = (M11*M21p[j] - M21*M11p[j])/(M11*M11)
                t_prime = -M11p[j]/(M11*M11)
                
                r_prime_star = np.conj(r_prime)
                t_prime_star = np.conj(t_prime)
                
                ### get reflectivity and transmissivity derivatives
                R_prime = r_prime * r_star + r * r_prime_star
                T_prime = (t_prime * t_star + t * t_prime_star) * fac
                ### Store reflectivity and transmissivity derivatives
                self.reflectivity_prime_array[j,i] = np.real(R_prime)
                self.transmissivity_prime_array[j,i] = np.real(T_prime)
                ### get Emissivity Derivative
                self.emissivity_prime_array[j,i] = 0 - self.reflectivity_prime_array[j,i] - self.transmissivity_prime_array[j,i]
        return 1
>>>>>>> a8635ef5
    
    def fresnel_prime_ea(self):
        if (self.explicit_angle!=1):
            error = 'ERROR: EXPLIT ANGLE OPTION NOT SELECTED! \n'
            error = error + 'RE-INSTANTIATE YOUR MULTILAYER CLASS AND BE SURE \n'
            error = error + 'TO INCLUDE A LINE IN YOUR STRUCTURE DICTIONARY LIKE THE FOLLOWING: \n'
            error = error + 'EXPLICIT_ANGLE: 1'
            print(error)
            exit()
            
        ### The angles come from Gauss-Legendre quadrature
        nc = np.zeros(len(self.d),dtype=complex)
        ### outter loop is over wavelength - this modulates the RI
        for i in range(0,len(self.lambda_array)):
            k0 = np.pi*2/self.lambda_array[i]
            ### for given wavelength, the stack will have the following set of RIs
            for j in range(0,len(self.d)):
                nc[j] = self.n[j][i]
                
            ### iterate over angles
            for j in range(0,len(self.t)):
                
                Mp = tmm.tmm_grad(k0, self.t[j], 'p', nc, self.d, self.gradient_list)
                Ms = tmm.tmm_grad(k0, self.t[j], 's', nc, self.d, self.gradient_list)
                
                ### p-polarized arrays - normal arrays
                Mp21 = Mp["M21"]
                Mp11 = Mp["M11"]
                ### p-polarized arrays - gradient arrays
                Mp21p = Mp["Mp"][:,1,0]
                Mp11p = Mp["Mp"][:,0,0]
                
                ### s-polarized arrays - normal arrays
                Ms21 = Ms["M21"]
                Ms11 = Ms["M11"]
                ### s-polarized arrays - gradient arrays
                Ms21p = Ms["Mp"][:,1,0]
                Ms11p = Ms["Mp"][:,0,0]
                
                ### p-polarized amplitudes
                rp = Mp21/Mp11
                rp_star = np.conj(rp)
                tp = 1./Mp11
                tp_star = np.conj(tp)
                
                ### s-polarized amplitudes
                rs = Ms21/Ms11
                rs_star = np.conj(rs)
                ts = 1./Ms11
                ts_star = np.conj(ts)
                
                ### get incident/final angle... will be independent of polarization
                ti = Mp["theta_i"]
                tL = Mp["theta_L"]
                ### get geometric factor associated with transmission
                fac = nc[len(self.d)-1]*np.cos(tL)/(nc[0]*np.cos(ti))
                
                ### now we need to loop over the number of elements we are differentiating with respect
                ### to!
                for k in range(0,self.gradient_dimension):
                    ### p-polarized primed quantities
                    rp_prime = (Mp11*Mp21p[k] - Mp21*Mp11p[k])/(Mp11*Mp11)
                    tp_prime = -Mp11p[k]/(Mp11*Mp11)
                    rp_prime_star = np.conj(rp_prime)
                    tp_prime_star = np.conj(tp_prime)
                    
                    ### s-polarized primed quantities
                    rs_prime = (Ms11*Ms21p[k] - Ms21*Ms11p[k])/(Ms11*Ms11)
                    ts_prime = -Ms11p[k]/(Ms11*Ms11)
                    rs_prime_star = np.conj(rs_prime)
                    ts_prime_star = np.conj(ts_prime)
                    
                    ### p-polarized R, T, and epsilon prime
                    Rp_prime = rp_prime * rp_star + rp * rp_prime_star
                    Tp_prime = (tp_prime * tp_star + tp * tp_prime_star)*fac
                    self.reflectivity_prime_array_p[k,j,i] = np.real(Rp_prime)
                    self.transmissivity_prime_array_p[k,j,i] = np.real(Tp_prime)
                    self.emissivity_prime_array_p[k,j,i] = 0 - np.real(Rp_prime) - np.real(Tp_prime)
                    
                    ### s-polarized R, T, and epsilon prime
                    Rs_prime = rs_prime * rs_star + rs * rs_prime_star
                    Ts_prime = (ts_prime * ts_star + ts * ts_prime_star)*fac
                    self.reflectivity_prime_array_s[k,j,i] = np.real(Rs_prime)
                    self.transmissivity_prime_array_s[k,j,i] = np.real(Ts_prime)
                    self.emissivity_prime_array_s[k,j,i] = 0 - np.real(Rs_prime) - np.real(Ts_prime)
                    
        return 1
        
    
    def angular_fresnel(self, lambda_0):
        ### create an array for RI of each layer at the
        ### desired wavelength
        nc = np.zeros(len(self.d),dtype=complex)
        ### get RI for each layer and store it in nc array
        #for i in range(0,len(self.matlist)):
        #    nc[i] = datalib.Material_RI(lambda_0, self.matlist[i])
        idx, = np.where(self.lambda_array <= lambda_0)
        idx_val = idx[len(idx)-1]
        for i in range(0,len(self.matlist)):
            nc[i] = self.n[i][idx_val]
            
        k0 = np.pi*2/lambda_0
        i=0
        for thetai in self.theta_array:
            ### increment by 1/2 degrees
            M = tmm.tmm(k0, thetai, self.pol, nc, self.d)
            
            t = 1./M["M11"]
            
            ### get incident/final angle
            ti = M["theta_i"]
            tL = M["theta_L"]
            ### get geometric factor associated with transmission
            fac = nc[len(self.d)-1]*np.cos(tL)/(nc[0]*np.cos(ti))
            ### get reflection amplitude
            r = M["M21"]/M["M11"]
            ### get Reflectivity
            self.r_vs_theta[i] = np.real(r * np.conj(r))
            ### get Transmissivity
            self.t_vs_theta[i] = np.real(t*np.conj(t)*fac)
            self.eps_vs_theta[i] = 1 - self.r_vs_theta[i] - self.t_vs_theta[i]
            i = i+1
            
        return 1

    ### In case users ONLY wants reflectivity
    def reflectivity(self):
        nc = np.zeros(len(self.d),dtype=complex)
        for i in range(0,len(self.lambda_array)):
            for j in range(0,len(self.d)):
                nc[j] = self.n[j][i]
                
            k0 = np.pi*2/self.lambda_array[i]
            self.reflectivity_array[i] = tmm.Reflect(k0, self.theta, self.pol, nc, self.d)

        return 1
    ### In case user ONLY wants transmissivity
    def transmissivity(self):
        nc = np.zeros(len(self.d),dtype=complex)
        for i in range(0,len(self.lambda_array)):
            for j in range(0,len(self.d)):
                nc[j] = self.n[j][i]
                
            k0 = np.pi*2/self.lambda_array[i]
            self.transmissivity_array[i] = tmm.Trans(k0, self.theta, self.pol, nc, self.d)

        return 1
    

    ### Method to evaluate/update thermal emission spectrum - normal angle only!
    def thermal_emission(self):
        ### Temperature might change, update BB spectrum
        self.BBs = datalib.BB(self.lambda_array, self.T_ml)
        ### Emissivity doesn't change unless structure changes
        self.thermal_emission_array = self.BBs * self.emissivity_array
        return 1
    
    ### Method to evaluate/update thermal emission spectrum
    def thermal_emission_ea(self):
        
        ### Temperature might change, update BB spectrum
        self.BBs = datalib.BB(self.lambda_array, self.T_ml)
        #temp = np.zeros(len(self.lambda_array))
        
        for i in range(0,len(self.t)):
            ### Thermal emission goes like BBs(lambda) * eps(theta, lambda) * cos(theta)
            for j in range(0,len(self.lambda_array)):
                self.thermal_emission_array_p[i][j] = self.BBs[j] * self.emissivity_array_p[i][j] * np.cos(self.t[i])
                self.thermal_emission_array_s[i][j] = self.BBs[j] * self.emissivity_array_s[i][j] * np.cos(self.t[i])
            
        return 1
    
<<<<<<< HEAD
=======
    def thermal_emission_prime_ea(self):
        
                ### Temperature might change, update BB spectrum
        self.BBs = datalib.BB(self.lambda_array, self.T_ml)
        #temp = np.zeros(len(self.lambda_array))
        
        for i in range(0,len(self.lambda_array)):
            ### Thermal emission goes like BBs(lambda) * eps(theta, lambda) * cos(theta)
            for j in range(0,len(self.t)):
                ### dof
                for k in range(0,self.gradient_dimension):
                    self.thermal_emission_prime_array_p[k,j,i] = self.BBs[i] * self.emissivity_prime_array_p[k,j,i] * np.cos(self.t[j])
                    self.thermal_emission_prime_array_s[k,j,i] = self.BBs[i] * self.emissivity_prime_array_s[k,j,i] * np.cos(self.t[j])
            
        return 1

# =============================================================================
    ''' Methods for enhancement of thin-film absorber layer, i.e. J-Agg layer, coupled to BR '''
    def jagg_enhancement(self):
        self.jagg_enhancement_val = lightlib.Jagg_enhancement(self.emissivity_array, self.lambda_array)
        return 1
    
    def jagg_enhancement_prime(self):
        self.jagg_enhancement_grad = lightlib.Jagg_enhancement_prime(self.gradient_dimension, self.lambda_array, self.emissivity_array, self.emissivity_prime_array)
        return 1
    
    ''' Methods for selective transmitter/reflector for hybrid PV-STPV '''
    def filter_fom(self):
        self.filter_fom_val = stpvlib.stpv_pv_filter_fom(self.transmissivity_array, 
                                                         self.reflectivity_array, 
                                                         self.lambda_array)
        return 1
    
    def filter_grad(self):
        self.filter_fom_grad = stpvlib.stpv_pv_filter_grad(self.gradient_dimension, 
                                                           self.transmissivity_prime_array, 
                                                           self.reflectivity_prime_array, 
                                                           self.lambda_array)
        return 1
        

>>>>>>> a8635ef5
    ''' METHODS FOR STPVLIB!!! '''
    
    ### Normal versions first - no explicit dependence on angle
    
    ### Spectral Efficiency - see Eq. 4 in Jeon et al, Adv. Energy Mater. 2018 (8) 1801035
    ''' method for multi-junction stpv devices!  Provide the light-source and the band-gap wavelengths
        of the first and second PVs, it will return the useful power density of the first and
        second PVs along with the incident power density! '''
    def multistpv_se(self, light, lbg1, lbg2):
        output = stpvlib.multi_spectral_efficiency(self.lambda_array, light, lbg1, lbg2)
        self.pv1_useful_power_val = output[0]
        self.pv2_useful_power_val = output[1]
        self.pv1_spectral_efficiency_val = output[0]/output[2]
        self.pv2_spectral_efficiency_val = output[1]/output[2]
        self.spectral_efficiency_val = (output[0]+output[1])/output[2]
        return 1
            
    
    def stpv_se(self):
        self.spectral_efficiency_val = stpvlib.SpectralEfficiency(self.thermal_emission_array, 
                                                                  self.lambda_array, 
                                                                  self.lbg)
        return 1
    
    ### get the gradient of spectral efficiency with respect to layer thickness, 
    ### this is Eq. (4) in Varner et al, "Accelerating the discovery of multilayer 
    ### nanostructures with analytic differentiation of the transfer matrix equations."
    ### https://doi.org/10.26434/chemrxiv.9197957.v1
    ### STILL IN NEED OF TESTING!
    def stpv_se_grad(self):
        self.spectral_efficiency_grad = stpvlib.SpectralEfficiency_grad(self.gradient_dimension,  
                                                                        self.lambda_array, 
                                                                        self.lbg, 
                                                                        self.emissivity_array, 
                                                                        self.emissivity_prime_array, 
                                                                        self.BBs)
        return 1
    ### Power density - see Eq. 3 in Jeon et al, Adv. Energy Mater. 2018 (8) 1801035
    def stpv_pd(self):
        self.power_density_val = stpvlib.Pwr_den(self.thermal_emission_array, 
                                                 self.lambda_array, 
                                                 self.lbg)
        return 1
    
    ### TPV Efficiency, see Eq. S20-S26 in Jeon et al, Adv. Energy Mater. 2018 (8) 1801035
    def stpv_etatpv(self):
        self.tpv_efficiency_val = stpvlib.Eta_TPV(self.thermal_emission_array, 
                                                  self.lambda_array, 
                                                  self.PV, 
                                                  self.T_cell)
        return 1
    
    ### Explicit Angle versions of methods for STPV quantities
    def stpv_se_ea(self):
        self.spectral_efficiency_val = stpvlib.SpectralEfficiency_EA(self.thermal_emission_array_p, 
                                                                     self.thermal_emission_array_s, 
                                                                     self.lambda_array, 
                                                                     self.lbg, 
                                                                     self.t, 
                                                                     self.w)

        
    def stpv_pd_ea(self):
        self.power_density_val = stpvlib.Pwr_den_EA(self.thermal_emission_array_p, 
                                                    self.thermal_emission_array_s, 
                                                    self.lambda_array, 
                                                    self.lbg, 
                                                    self.t, 
                                                    self.w)
        return 1
    
    def stpv_etatpv_ea(self):
        self.tpv_efficiency_val = stpvlib.Eta_TPV_EA(self.thermal_emission_array_p, 
                                                     self.thermal_emission_array_s, 
                                                     self.lambda_array, 
                                                     self.PV, 
                                                     self.T_cell, 
                                                     self.t, 
                                                     self.w)
    
    
    ### Absorber Efficiency - see 
    def stpv_etaabs(self):
        alpha = stpvlib.absorbed_power_ea(self.lambda_array, 
                                          self.n, 
                                          self.d, 
                                          self.solarconc)
        beta = stpvlib.p_in(self.thermal_emission_array, 
                            self.lambda_array)
        print("alpha is ",alpha)
        print("beta is ",beta)
        self.absorber_efficiency_val = (alpha - beta)/alpha
        return 1
        
    def stpv_etaabs_ea(self):
        
        ### Power absorbed is going to explicitly consider a range of incident angles which
        ### will depend on the solar concentration
        alpha = stpvlib.absorbed_power_ea(self.lambda_array, 
                                          self.n, 
                                          self.d, 
                                          self.solarconc)
        beta = stpvlib.p_in_ea(self.thermal_emission_array_p, 
                               self.thermal_emission_array_s, 
                               self.lambda_array, 
                               self.t, 
                               self.w )
        self.absorber_efficiency_val = (alpha - beta)/alpha
        return 1
    
    ### Currently using optimistic values for Voc (0.706 mV) and FF (0.828) reported
    ### in Nanoscale Research Letters, (2016) vol 11 pg 453, L.-X. Wang, Z.-Q. Zhou, T.-N. Zhang, X. Chen
    ### and M. Lu
    def pv_conversion_efficiency(self):
        self.short_circuit_current_val = stpvlib.ambient_jsc(self.emissivity_array, 
                                                             self.lambda_array, 
                                                             self.lbg)
        #self.open_circuit_voltage_val = stpvlib.Voc(self.short_circuit_current_val, self.T_cell)
        #self.fill_factor_val = stpvlib.FF(self.open_circuit_voltage_val, self.T_cell)
        self.incident_power =  stpvlib.integrated_solar_power(self.lambda_array)
        self.conversion_efficiency_val = self.short_circuit_current_val * 0.828 * 0.706
        #self.conversion_efficiency_val = self.conversion_efficiency_val*self.open_circuit_voltage_val
        #self.conversion_efficiency_val = self.conversion_efficiency_val*self.fill_factor_val
        self.conversion_efficiency_val = self.conversion_efficiency_val / self.incident_power

        return 1     
    
    def pv_conversion_efficiency_prime(self):
        self.short_circuit_current_grad = stpvlib.ambient_jsc_grad(self.gradient_dimension, 
                                                                   self.emissivity_prime_array, 
                                                                   self.lambda_array, 
                                                                   self.lbg)
        #self.open_circuit_voltage_val = stpvlib.Voc(self.short_circuit_current_val, self.T_cell)
        #self.fill_factor_val = stpvlib.FF(self.open_circuit_voltage_val, self.T_cell)
        self.incident_power =  stpvlib.integrated_solar_power(self.lambda_array)
        self.conversion_efficiency_grad = self.short_circuit_current_grad * 0.828 * 0.706
        #self.conversion_efficiency_val = self.conversion_efficiency_val*self.open_circuit_voltage_val
        #self.conversion_efficiency_val = self.conversion_efficiency_val*self.fill_factor_val
        self.conversion_efficiency_grad = self.conversion_efficiency_grad / self.incident_power

        return 1

    def step_emissivity(self, lambda_0, delta_lambda):
        idx = 0
        for lam in self.lambda_array:
            if (lam > (lambda_0 - delta_lambda/2) and lam < (lambda_0 + delta_lambda/2)):
                self.emissivity_array[idx] = 1.
                self.transmissivity_array[idx] = 0.
                self.reflectivity_array[idx] = 0.
                idx = idx + 1
            else:
                self.emissivity_array[idx] = 0.
                self.transmissivity_array[idx] = 0.
                self.reflectivity_array[idx] = 1.
                idx = idx + 1
        return 1

    def step_emissivity_ea(self, lambda_0, delta_lambda):
        ### The angles come from Gauss-Legendre quadrature
        ### outter loop is over wavelength - this modulates the RI
        for j in range(0, len(self.t)):
            idx = -1
            for lam in self.lambda_array:
                idx = idx + 1
                if (lam>(lambda_0 - delta_lambda/2) and lam < (lambda_0 + delta_lambda/2)):
                    self.emissivity_array_p[j][idx] = 1.
                    self.emissivity_array_s[j][idx] = 1.
                    self.reflectivity_array_p[j][idx] = 0.
                    self.reflectivity_array_s[j][idx] = 0.
                    self.transmissivity_array_p[j][idx] = 0.
                    self.transmissivity_array_s[j][idx] = 0.
                else:
                    self.emissivity_array_p[j][idx] = 0.
                    self.emissivity_array_s[j][idx] = 0.
                    self.reflectivity_array_p[j][idx] = 1.
                    self.reflectivity_array_s[j][idx] = 1.
                    self.transmissivity_array_p[j][idx] = 0.
                    self.transmissivity_array_s[j][idx] = 0.
        return 1
                    

    def step_reflectivity(self, lambda_0, delta_lambda):
        idx = 0
        for lam in self.lambda_array:
            if (lam > (lambda_0 - delta_lambda/2) and lam < (lambda_0 + delta_lambda/2)):
                self.emissivity_array[idx] = 0.
                self.transmissivity_array[idx] = 0.
                self.reflectivity_array[idx] = 1.
                idx = idx + 1
            else:
                self.emissivity_array[idx] = 1.
                self.transmissivity_array[idx] = 0.
                self.reflectivity_array[idx] = 0.
                idx = idx + 1
        return 1
    
                
    ''' METHODS FOR COLORLIB!!! '''
    
    ### displays the percieved color of an object at a specific temperature
    ### based only on thermal emission
    def thermal_color(self):
        string = "Color at T = " + str(self.T_ml) + " K"
        colorlib.RenderColor(self.thermal_emission_array, 
                             self.lambda_array, 
                             string)
        self.thermal_rgb = colorlib.RGB_FromSpec(self.thermal_emission_array, 
                                                 self.lambda_array)
        return 1
    
    ### Displays the perceived color of an object based only
    ### on reflected light
    def ambient_color(self):
        string = "Ambient Color"
        colorlib.RenderColor(self.reflectivity_array, 
                             self.lambda_array, 
                             string)
        self.reflective_rgb = colorlib.RGB_FromSpec(self.reflectivity_array, 
                                                    self.lambda_array)
        return 1
    
    ### Displays the percieved color of a narrow bandwidth lightsource
    def pure_color(self, wl):
        Spectrum = np.zeros_like(self.lambda_array)
        for i in range(0,len(Spectrum)):
            if abs(self.lambda_array[i] - wl)<5e-9:
                Spectrum[i] = 1
        colorlib.RenderColor(Spectrum, self.lambda_array, str(wl))
        return 1
    
    def classify_color(self):
        self.color_name = colorlib.classify_color(self.reflectivity_array, 
                                                  self.lambda_array)
    
    ''' METHODS FOR LIGHTLIB '''
    def luminous_efficiency(self):
        self.luminous_efficiency_val = lightlib.Lum_efficiency(self.lambda_array, 
                                                               self.thermal_emission_array)
        return 1
    def luminous_efficiency_prime(self):
        ### this is a vector of length self.gradient_dimension
        self.luminous_efficiency_grad = lightlib.lum_efficiency_prime(self.gradient_dimension, 
                                                                      self.lambda_array, 
                                                                      self.emissivity_array, 
                                                                      self.emissivity_prime_array, 
                                                                      self.BBs)
    
    def normalized_luminous_power(self):
        self.luminous_power_val = lightlib.normalized_power(self.lambda_array, 
                                                            self.thermal_emission_array, 
                                                            self.BBs)
        return 1
    
    
    ### GRAD
    def luminous_efficiency_filter(self, emissivity):
        self.luminous_efficiency_val = lightlib.lum_efficiency_filter(self.lambda_array, 
                                                                      self.BBs, 
                                                                      emissivity, 
                                                                      self.transmissivity_array)
        return 1
    
    ###  GRAD
    def luminous_efficiency_filter_prime(self, emissivity):
        self.luminous_efficiency_grad = lightlib.lum_efficiency_filter_prime(self.gradient_dimension, 
                                                                             self.lambda_array, 
                                                                             self.BBs, 
                                                                             emissivity, 
                                                                             self.transmissivity_array, 
                                                                             self.transmissivity_prime_array)
        return 1

    
    ''' METHODS FOR COOLINGLIB !!! '''
    def cooling_power(self):
        self.radiative_power_val = coolinglib.Prad(self.thermal_emission_array_p, 
                                                   self.thermal_emission_array_s, 
                                                   self.lambda_array, 
                                                   self.t, 
                                                   self.w)
        self.atmospheric_power_val = coolinglib.Patm(self.emissivity_array_p, 
                                                     self.emissivity_array_s, 
                                                     self.T_amb, 
                                                     self.lambda_array, 
                                                     self.t, 
                                                     self.w)
        self.solar_power_val = coolinglib.Psun(self.theta_sun, 
                                               self.lambda_array, 
                                               self.n, 
                                               self.d)
        self.cooling_power_val = self.radiative_power_val - self.atmospheric_power_val - self.solar_power_val
        return 1
    
    def cooling_power_prime(self):
        self.radiative_power_grad = coolinglib.Prad_prime(self.gradient_dimension, 
                                                          self.thermal_emission_prime_array_p,
                                                          self.thermal_emission_prime_array_s,
                                                          self.lambda_array,
                                                          self.t,
                                                          self.w)

        
        self.atmospheric_power_grad = coolinglib.Patm_prime(self.gradient_dimension,
                                                            self.emissivity_prime_array_p,
                                                            self.emissivity_prime_array_s,
                                                            self.T_amb,
                                                            self.lambda_array,
                                                            self.t,
                                                            self.w)
        self.solar_power_grad = coolinglib.Psun_prime(self.gradient_list, 
                                                      self.theta_sun, 
                                                      self.lambda_array, 
                                                      self.n, 
                                                      self.d)
        
        self.cooling_power_grad = self.radiative_power_grad - self.solar_power_grad - self.atmospheric_power_grad
        return 1
    
    ''' MISCELLANEOUS METHODS TO MANIPULATE THE STRUCTURE
        OR GATHER DATA ABOUT THE STRUCTURE '''
    
    ### Method to add a layer to the bottom of the structure
    ### and re-compute desired quantities
    def insert_layer(self, layer_number, material, thickness):
        ### just use numpy insert for thickness array
        new_d = np.insert(self.d, layer_number, thickness)
        ### because material names can have variable number of characters,
        ### insert may not reliably work... do "manually"
        new_m = []
        for i in range(0,layer_number):
            new_m.append(self.matlist[i])
        new_m.append(material)
        for i in range(layer_number+1,len(self.matlist)+1):
            new_m.append(self.matlist[i-1])

        ### de-allocate memory associated with self.d, self.matlist, self.n arrays
        self.d = None
        self.matlist = None
        self.n = None

        ### assign new values to self.d, self.matlist, self.n
        self.d = new_d
        self.matlist = new_m
  
        self.n = None 
        self.n = np.zeros((len(self.d),len(self.lambda_array)),dtype=complex)
        for i in range(0,len(self.matlist)):
                self.n[:][i] = datalib.Material_RI(self.lambda_array, self.matlist[i])
        
        ### in all cases, updated Fresnel quantities
        self.fresnel()
        
        if (self.explicit_angle):
            
            self.fresnel_ea()
        
        ### if a thermal application is requested, update Thermal Emission as well
        #if (self.stpv_emitter_calc or self.stpv_absorber_calc or self.cooling_calc or self.lightbulb_calc or self.color_calc):
        #    self.ThermalEmission()
        if self.stpv_emitter_calc:
            self.thermal_emission()
            self.stpv_se()
            self.stpv_pd()
            self.stpv_etatpv()
            
            if (self.explicit_angle):
                self.thermal_emission_ea()
                self.stpv_se_ea()
                self.stpv_pd_ea()
                ### need to implement eta_tpv_ea method.
                #self.stpv_etatpv_ea()
            
        if self.stpv_absorber_calc:
            self.thermal_emission()
            
            if (self.explicit_angle):
                self.thermal_emission_ea()
                self.stpv_etaabs()
            else:
                self.stpv_etaabs()
        
        
        return 1

    ### Get the RI of a particular layer (at each wavelength specified by user)
    def layer_ri(self, layer):
        RI = np.zeros(len(self.lambda_array),dtype=complex)
        for i in range(0,len(self.lambda_array)):
            RI[i] = self.n[layer][i]
        return RI
    
    ### Define the RI of a specified layer to be an alloy
    ### between two specified materials, mat1 and mat2,
    ### using Bruggenmans approximation
    def layer_alloy(self, layer, fraction, mat1, mat2, model):
        ### Bruggeman model must be specified
        if (model=='Bruggeman'):
            ### Get RIs of two materials... mat1 can be 
            ### a string that codes a material name or 
            ### it can be a single number
            if(isinstance(mat1, str)):
                n_1 = datalib.Material_RI(self.lambda_array, mat1)
            else:
                n_1 = mat1
                
            n_2 = datalib.Material_RI(self.lambda_array, mat2)
            
            for i in range(0,len(self.lambda_array)):
                if(isinstance(mat1, str)):
                    eps1 = n_1[i]*n_1[i]
                else:
                    eps1 = n_1*n_1
                    
                eps2 = n_2[i]*n_2[i]
                flag = 1
                f1 = (1-fraction)
                f2 = fraction
                b = (2*f1-f2)*eps1 + (2*f2 - f1)*eps2
                arg = 8*eps1*eps2 + b*b
                srarg = np.sqrt(arg)
                
                if (np.imag(arg)<0):
                    flag = -1
                else:
                    flag = 1
                    
                epsBG = (b+flag*srarg)/4.
                self.n[layer][i] = np.sqrt(epsBG)
        #### Default is Maxwell-Garnett        
        else:
            if(isinstance(mat1, str)):
                n_1 = datalib.Material_RI(self.lambda_array, mat1)
            else:
                n_1 = mat1
                
            n_2 = datalib.Material_RI(self.lambda_array, mat2)
            f = fraction
            

            for i in range(0,len(self.lambda_array)):
                ### eps1 == epsD and eps2 == epsM in MG notation
                if(isinstance(mat1, str)):
                    epsD = n_1[i]*n_1[i]
                else:
                    epsD = n_1*n_1

                epsM = n_2[i]*n_2[i]
                num = epsD*(2*f*(epsM-epsD) + epsM + 2*epsD)
                denom = 2*epsD + epsM + f*(epsD-epsM)
                self.n[layer][i] = np.sqrt((num/denom))
                
        return 1
    
    #### Sets the refractive index for a specified layer
    #### to a single specified refractive index value
    def layer_static_ri(self, layer, RI):
        for i in range(0,len(self.lambda_array)):
            self.n[layer][i] = RI
            
        return 1

    def layer_lorentz(self, layer, omega_p, omega_0, gamma):
        c = 299792458.
        ci = 0+1j
        for i in range(0,len(self.lambda_array)):
            omega = 2*np.pi*c/self.lambda_array[i]
            eps_lr = 1 + omega_p**2/(omega_0**2 - omega**2 - ci*omega*gamma)
            self.n[layer][i] = np.sqrt(eps_lr)
        return 1
    
    def layer_drude(self, layer, eps_inf, omega_p, gamma):
        c = 299792458.
        ci = 0+1j
        for i in range(0,len(self.lambda_array)):
            omega = 2*np.pi*c/self.lambda_array[i]
            eps_lr = eps_inf - omega_p**2/(omega * (ci * gamma + omega))
            self.n[layer][i] = np.sqrt(eps_lr)
        return 1
    ### METHODS FOR PLOTTING DATA!
    
    ### Plot thermal emission
    def plot_te(self):
        plt.plot(self.lambda_array*1e9, self.thermal_emission_array, 'red')
        string = "Thermal Emission at " + str(self.T_ml) + " K"
        plt.legend(string)
        plt.show()
        return 1
    
    ### Plot reflectivity
    def plot_reflectivity(self):
        plt.plot(self.lambda_array*1e9, self.reflectivity_array, 'red')
        string = "Reflectivity"
        plt.legend(string)
        plt.show()
        return 1
    
    ### Plot emissivity
    def plot_emissivity(self):
        plt.plot(self.lambda_array*1e9, self.emissivity_array, 'blue')
        string = "Emissivity"
        plt.legend(("Emissivity"))
        plt.show()
        return 1   
    
    ### RESONANCE METHODS
    
    ### Find SPP mode for a structure at a particular
    ### wavelength that has index idx in the array of wavelengths!

    def find_spp(self, idx):
        ### get wavevector at idx'th wavelength
        k0 = np.pi*2/self.lambda_array[idx]
        L = len(self.d)
        ### array of RIs for the structure at the idx'th wavelength
        nc = np.zeros(L,dtype=complex)
        for j in range(0,L):
            nc[j] = self.n[j][idx]
            
        ### SPP is "above the light line" so
        ### start searching beta at the light line
        b_beg = 4500000 #10000000 #k0*nc[L-1]
        ### set maximum beta as k0*index of incident material
        b_end = 14500000 #k0*nc[0]
        
        ### alpha is harder to bound... must be positive, should be much smaller
        ### than beta
        a_beg = -1500000 #-1000000 #0.000001
        a_end = 1500000 #0.01*b_end
        
        ### try this in degrees rather than kx
        self.beta = np.linspace(0, 90,300)
        self.alpha = np.linspace(-5, 5, 300)
        self.SPP_Map = np.zeros((300,300))
        ### initialize values
        rr_max = -100
        rr_temp = 0
        a_spp = 0
        b_spp = 0
        
        
        idx_j = -1
        for a in self.alpha:
            idx_j = idx_j + 1
            #print(idx_j)
            idx_i = -1
            #print(" ")
            for b in self.beta:
                idx_i = idx_i + 1
                #print(idx_i)
                kx = nc[0] * k0 * np.sin(b*np.pi/180) + nc[0] * k0 * np.sin(a*np.pi/180)*1j
                rr_temp = tmm.tmm_ab(k0, kx, 'p', nc, self.d)
                self.SPP_Map[idx_j,idx_i] = np.log10(rr_temp)                
                #print(np.real(kx),np.imag(kx), rr_temp)
                #t_array[k] = t_temp
                #k+=1
                if rr_temp>rr_max:
                    rr_max = rr_temp
                    a_spp = a
                    b_spp = b

        self.spp_resonance_val = b_spp+a_spp*1j
        return 1

    def find_pa(self, idx):
        ### get wavevector at idx'th wavelength
        k0 = np.pi*2/self.lambda_array[idx]
        L = len(self.d)
        ### array of RIs for the structure at the idx'th wavelength
        nc = np.zeros(L,dtype=complex)
        for j in range(0,L):
            nc[j] = self.n[j][idx]
            
        ### SPP is "above the light line" so
        ### start searching beta at the light line
        b_beg = k0*nc[L-1]
        ### set maximum beta as k0*index of incident material
        b_end = k0*nc[0]
        
        ### alpha is harder to bound... must be positive, should be much smaller
        ### than beta
        a_beg = 0.000001
        a_end = 0.2*b_end
        
        beta = np.linspace(b_beg, b_end,100)
        alpha = np.linspace(a_beg, a_end, 100)
        
        ### initialize values
        rr_min = 100
        rr_temp = 0
        a_spp = 0
        b_spp = 0

        for a in alpha:
           # print(" ")
            for b in beta:
                kx = b + a*1j
                rr_temp = tmm.tmm_ab(k0, kx, 'p', nc, self.d)                
                #print(np.real(kx),np.imag(kx), t_temp)
                #t_array[k] = t_temp
                #k+=1
                if rr_temp<rr_min:
                    rr_min = rr_temp
                    a_spp = a
                    b_spp = b

        self.pa_resonance_val = b_spp+a_spp*1j
        return 1

    
    def inline_structure(self, args):
        if 'Lambda_List' in args:
            lamlist = args['Lambda_List']
            self.lambda_array = np.linspace(lamlist[0],lamlist[1],int(lamlist[2]))
        else:
            print(" Lambda array not specified! ")
            print(" Choosing default array of 1000 wl between 400 and 6000 nm")
            self.lambda_array = np.linspace(400e-9,6000e-9,1000)


        
        if 'Thickness_List' in args:
            self.d = args['Thickness_List']
        ### default structure
        else:
            print("  Thickness array not specified!")
            print("  Proceeding with default structure - optically thick W! ")
            self.d = [0, 900e-9, 0]
            self.matlist = ['Air', 'W', 'Air']
            self.n = np.zeros((len(self.d),len(self.lambda_array)),dtype=complex)
            for i in range(0,len(self.matlist)):
                self.n[:][i] = datalib.Material_RI(self.lambda_array, self.matlist[i])
                
                
        if 'Gradient_List' in args:
            self.gradient_list = args['Gradient_List']
            
        ### default is to include all layers!
        ### GRAD
        else:
            print("  Gradient will be taken with respect to all layers! ")
            self.gradient_list = []
            for i in range(1,len(self.d)-1):
                self.gradient_list.append(i)
                
        if 'Material_List' in args:
            self.matlist = args['Material_List']
            self.n = np.zeros((len(self.d),len(self.lambda_array)),dtype=complex)
            for i in range(0,len(self.matlist)):
                    self.n[:][i] = datalib.Material_RI(self.lambda_array, self.matlist[i])
            
        else:
            print("  Material array not specified!")
            print("  Proceeding with default structure - optically thick W! ")
            self.d = [0, 900e-9, 0]
            self.matlist = ['Air', 'W', 'Air']
            self.n = np.zeros((len(self.d),len(self.lambda_array)),dtype=complex)
            for i in range(0,len(self.matlist)):
                    self.n[:][i] = datalib.Material_RI(self.lambda_array, self.matlist[i])

        ### Temperature arguments!
        if 'Temperature' in args:
            self.T_ml = args['Temperature']
        elif 'Structure_Temperature' in args:
            self.T_ml = args['Structure_Temperature']
        else:
            print(" Temperature not specified!")
            print(" Proceeding with default T = 300 K")
            self.T_ml = 300
        if 'PV_Temperature' in args:
            self.T_cell = args['PV_Temperature']
        else:
            self.T_cell = 300
        if 'Ambient_Temperature' in args:
            self.T_amb = args['Ambient_Temperature']
        else:
            self.T_amb = 300
        
        ### Check to see what calculations should be done!
        if 'STPV_EMIT' in args:
            self.stpv_emitter_calc = args['STPV_EMIT']
        else:
            self.stpv_emitter_calc = 0
        if 'STPV_ABS' in args:
            self.stpv_absorber_calc = args['STPV_ABS']
        else:
            self.stpv_absorber_calc = 0
        if 'COOLING' in args:
            self.cooling_calc = args['COOLING']
        else:
            self.cooling_calc = 0
        if 'LIGHTBULB' in args:
            self.lightbulb_calc = args['LIGHTBULB']
        else:
            self.lightbulb_calc = 0
        if 'COLOR' in args:
            self.color_calc = args['COLOR']
        else:
            self.color_calc = 0
        if 'EXPLICIT_ANGLE' in args:
            self.explicit_angle = args['EXPLICIT_ANGLE']
        else:
            self.explicit_angle = 0
        if 'DEG' in args:
            self.deg = args['DEG']
        else:
            self.deg = 7
            
        return 1

    <|MERGE_RESOLUTION|>--- conflicted
+++ resolved
@@ -133,12 +133,6 @@
         self.valid_emiss_vs_theta = []
         self.validation_option = 1
         
-<<<<<<< HEAD
-=======
-        ### derivative quantities
-
->>>>>>> a8635ef5
-        
         ### In some cases the user may wish to compute
         ### R, T, or eps vs angle at a specific wavelength
         ### we will allocate three arrays for these cases
@@ -434,9 +428,6 @@
     
     ### currently will return derivative of reflectivity and emissivity 
     ### wrt to thickness of layer i
-<<<<<<< HEAD
-
-=======
     def fresnel_prime(self):
         nc = np.zeros(len(self.d),dtype=complex)
         for i in range(0,len(self.lambda_array)):
@@ -489,7 +480,6 @@
                 ### get Emissivity Derivative
                 self.emissivity_prime_array[j,i] = 0 - self.reflectivity_prime_array[j,i] - self.transmissivity_prime_array[j,i]
         return 1
->>>>>>> a8635ef5
     
     def fresnel_prime_ea(self):
         if (self.explicit_angle!=1):
@@ -662,8 +652,6 @@
             
         return 1
     
-<<<<<<< HEAD
-=======
     def thermal_emission_prime_ea(self):
         
                 ### Temperature might change, update BB spectrum
@@ -705,7 +693,6 @@
         return 1
         
 
->>>>>>> a8635ef5
     ''' METHODS FOR STPVLIB!!! '''
     
     ### Normal versions first - no explicit dependence on angle
